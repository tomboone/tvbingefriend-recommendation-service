# Python
__pycache__/
*.py[cod]
*$py.class
*.so
.Python
build/
develop-eggs/
dist/
downloads/
eggs/
.eggs/
lib/
lib64/
parts/
sdist/
var/
wheels/
*.egg-info/
.installed.cfg
*.egg
MANIFEST

# Virtual environments
venv/
ENV/
env/
.venv

# Poetry
# poetry.lock  # Uncomment to ignore lock file (recommended to commit for reproducibility)

# PyCharm
.idea/
*.iml
*.iws
.idea_modules/

# Jupyter Notebook
.ipynb_checkpoints
*.ipynb_checkpoints/

# Azure Functions
local.settings.json
local.settings.json.backup
.azure/
__blobstorage__/
__queuestorage__/
__azurite_db*__.json
.python_packages/
azurite-debug.log
azurite-data
.funcignore

# MLflow
mlruns/
mlartifacts/

# Data files (these can be large)
data/raw/*
data/processed/*
!data/raw/.gitkeep
!data/processed/.gitkeep

# Environment variables
.env
.env.local
.env.*.local

# OS
.DS_Store
Thumbs.db
*.swp
*.swo
*~

# Testing
.pytest_cache/
.coverage
htmlcov/
.tox/

# Logs
*.log
logs/

# Database
*.db
*.sqlite
*.sqlite3

# Secrets and credentials
secrets.json
credentials.json
*.pem
*.key

# Model artifacts and processed features
models/*.pkl
models/*.joblib
*.h5
*.pt
*.pth
*.npy
*.npz
data/processed/*.pkl
data/processed/*.npy
data/processed/*.npz

# Temporary files
tmp/
temp/
*.tmp

# IDEs and Editors - Simplified
.idea/          # PyCharm / JetBrains
.vscode/        # VS Code
*.code-workspace
.vs/            # Visual Studio
*.suo
*.user
*.sublime-*     # Sublime Text
*~              # Vim/Emacs backups
.spyproject/    # Spyder

# Terraform
.terraform/
terraform.tfvars
backend.hcl
<<<<<<< HEAD
tfplan

.claude
=======
tfplan
>>>>>>> f640b061
<|MERGE_RESOLUTION|>--- conflicted
+++ resolved
@@ -127,10 +127,6 @@
 .terraform/
 terraform.tfvars
 backend.hcl
-<<<<<<< HEAD
 tfplan
 
-.claude
-=======
-tfplan
->>>>>>> f640b061
+.claude